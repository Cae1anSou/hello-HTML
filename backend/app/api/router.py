--- conflicted
+++ resolved
@@ -130,8 +130,7 @@
     else:
         return {"module": module_name, "status": "模块未找到或未注册"}
 
-<<<<<<< HEAD
-# IDE模块特定的API端点（如果可用）
+# 保留 `feature/add-ide-intergration` 分支添加的 IDE 模块特定 API 端点
 if IDE_MODULE_AVAILABLE:
     @api_router.post("/module/ide/ai/chat")
     async def ide_ai_chat(request: Request):
@@ -227,7 +226,8 @@
         IDE模块列出容器端点（别名）
         """
         return await list_containers()
-=======
+
+# 保留 `main` 分支添加的用户知识和情绪分析 API 端点
 @api_router.post("/users/{user_id}/knowledge")
 async def learn_knowledge(user_id: str, request: Request):
     data = await request.json()
@@ -275,5 +275,4 @@
 
     response = await request.json()
     text = response["text"]
-    return await EmotionModel(text)
->>>>>>> b7721d85
+    return await EmotionModel(text)