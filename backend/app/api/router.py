--- conflicted
+++ resolved
@@ -16,8 +16,7 @@
 from app.core.knowledge_map import knowledge_map
 from sqlalchemy.orm import Session
 from fastapi import HTTPException
-<<<<<<< HEAD
-=======
+
 
 # 尝试导入情绪识别模块
 try:
@@ -26,7 +25,7 @@
 except ImportError:
     logging.warning("情绪识别模型未正确加载，请检查模型文件和依赖")
     EMOTION_MODEL_AVAILABLE = False
->>>>>>> 6c867082
+
 
 # 配置日志
 logger = logging.getLogger(__name__)
@@ -118,15 +117,13 @@
     """
     情绪分析API端点
     """
-<<<<<<< HEAD
-=======
     if not EMOTION_MODEL_AVAILABLE:
         return {
             "emotion": "未知",
             "state": "error",
             "message": "情绪识别模型不可用，请检查模型文件和依赖"
         }
->>>>>>> 6c867082
+
     response = await request.json()
     text = response["text"]
     return await EmotionModel(text)